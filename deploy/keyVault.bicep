--- conflicted
+++ resolved
@@ -7,11 +7,6 @@
 @description('Managed Identity PrincipalId')
 param principalId string
 
-<<<<<<< HEAD
-@description('Service Principal ClientId')
-@secure()
-param spnClientId string
-=======
 @description('AzureAD TenantId')
 param tenantId string = subscription().tenantId
 
@@ -20,14 +15,10 @@
 
 @description('IPAM-Engine App Registration Client/App ID')
 param engineAppId string
->>>>>>> 52344c73
 
 @secure()
 @description('IPAM-Engine App Registration Client Secret')
 param engineAppSecret string
-
-@description('AzureAD TenantId')
-param tenantId string = subscription().tenantId
 
 // KeyVault Secret Permissions Assigned to Managed Identity
 var secretsPermissions = [
