--- conflicted
+++ resolved
@@ -9,15 +9,9 @@
     "@emotion/react": "^11.11.1",
     "@emotion/styled": "^11.11.0",
     "@inovua/reactdatagrid-community": "^5.10.2",
-<<<<<<< HEAD
-    "@mui/icons-material": "^5.14.19",
-    "@mui/lab": "^5.0.0-alpha.155",
-    "@mui/material": "^5.14.20",
-=======
     "@mui/icons-material": "^5.15.1",
     "@mui/lab": "^5.0.0-alpha.157",
     "@mui/material": "^5.15.1",
->>>>>>> 64ef2d07
     "@reduxjs/toolkit": "^2.0.1",
     "@testing-library/jest-dom": "^6.1.5",
     "@testing-library/react": "^14.1.2",
@@ -32,13 +26,8 @@
     "react": "^18.2.0",
     "react-dom": "^18.2.0",
     "react-draggable": "^4.4.6",
-<<<<<<< HEAD
-    "react-redux": "^9.0.3",
-    "react-router-dom": "^6.20.1",
-=======
     "react-redux": "^9.0.4",
     "react-router-dom": "^6.21.1",
->>>>>>> 64ef2d07
     "spinners-react": "^1.0.7",
     "web-vitals": "^3.5.0"
   },
@@ -60,19 +49,11 @@
   },
   "devDependencies": {
     "@vitejs/plugin-react": "^4.2.1",
-<<<<<<< HEAD
-    "eslint": "^8.55.0",
-    "eslint-plugin-react": "^7.33.2",
-    "eslint-plugin-react-hooks": "^4.6.0",
-    "serve": "^14.2.1",
-    "vite": "^5.0.7",
-=======
     "eslint": "^8.56.0",
     "eslint-plugin-react": "^7.33.2",
     "eslint-plugin-react-hooks": "^4.6.0",
     "serve": "^14.2.1",
     "vite": "^5.0.10",
->>>>>>> 64ef2d07
     "vite-plugin-eslint2": "^4.3.1"
   }
 }